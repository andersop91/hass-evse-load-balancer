--- conflicted
+++ resolved
@@ -89,17 +89,9 @@
             self.config_entry.add_update_listener(self._handle_options_update)
         )
 
-<<<<<<< HEAD
-        hysteresis_minutes = self.config_entry.options.get(
-            of.OPTION_CHARGE_LIMIT_HYSTERESIS, 15
-        )
-        self._balancer_algo = OptimisedLoadBalancer(
-            recovery_window=hysteresis_minutes * 60
-=======
         max_limits = dict.fromkeys(self._available_phases, self.fuse_size)
         self._balancer_algo = OptimisedLoadBalancer(
             max_limits=max_limits,
->>>>>>> 42843ad3
         )
 
         self._power_allocator = PowerAllocator()
@@ -203,9 +195,6 @@
             _LOGGER.warning("Available current unknown. Cannot adjust limit.")
             return
 
-        # making data available to sensors
-        self._async_update_sensors()
-
         # Run the actual charger update
         if not self._should_check_charger():
             return
@@ -220,20 +209,6 @@
         if not self._should_act_upon_availability(currents=computed_availability):
             return
 
-<<<<<<< HEAD
-        # Run the actual charger update
-        if self._should_check_charger():
-            new_charger_settings = self._balancer_algo.compute_new_limits(
-                current_limits=current_charger_setting,
-                available_currents=available_currents,
-                max_limits=max_charger_current,
-                now=now.timestamp(),
-            )
-            # Update the charger with the new settings
-            has_changed_values = any(
-                new_charger_settings[phase] is not current_charger_setting[phase]
-                for phase in new_charger_settings
-=======
         allocation_results = self._power_allocator.update_allocation(
             available_currents=computed_availability
         )
@@ -249,7 +224,6 @@
                 charger_id=self._charger.id,
                 applied_current=allocation_result,
                 timestamp=now.timestamp(),
->>>>>>> 42843ad3
             )
 
     def _should_act_upon_availability(self, currents: dict[Phase, int]) -> bool:
@@ -272,13 +246,8 @@
                 sensor.async_write_ha_state()
 
     def _should_check_charger(self) -> bool:
-<<<<<<< HEAD
         """Check if the charger is in a state where its limit should be managed."""
-        return self._charger.can_charge()
-=======
-        """Check if the charger should be checked for current limit changes."""
         return self._power_allocator.should_monitor()
->>>>>>> 42843ad3
 
     def _may_update_charger_settings(self, new_settings: dict[Phase, int]) -> bool:
         """Check if the charger settings haven't been updated too recently."""
